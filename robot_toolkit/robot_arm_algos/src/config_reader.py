import yaml

from .camera.realsense_camera import RealSenseCamera
from .camera.ros_camera import ROSCamera
from .tags_detection.aruco_board import  ArucoBoardData
from .robot_camera_calibration.data_collector.arucoboard_data_collector import ArucoBoardDataCollector
from .robot_camera_calibration.data_collector.ros_robot_pose_collector import ROSRobotPoseCollector
from .robot_camera_calibration.data_collector.zmq_robot_pose_collector import ZmqRobotPoseCollector
from .logger import logger

def read_yaml_file(file_path):
    """! Reads a *.yaml or *.yml file.

    @param    file_path (str): Path of the YAML file.

    @return    dict: YAML data is returned as a dictionary.
    """
    with open(file_path, 'r') as file:
        data = yaml.safe_load(file)
    return data

def write_dict_to_yaml(data_dict, file_path):
    """Writes a dict object as a YAML file.

    @param    data_dict (dict): Dictionary to be written tot the file. 
    @param    file_path (str): Path of the YAML file.
    """
    with open(file_path, 'w') as file:
        yaml.dump(data_dict, file)

def get_camera(config_dict):
    """! Gets the appropriate Camera object based on the configuration file for robot camera calibration. 

    @param    config_dict (dict): robot camera calibraton configuration file that is loaded as a dict.

    @return    Camera: appropriate camera object based on configuration file.

    @exception    Exception: Failed to create setup configuration for calibration.
    @exception    KeyError : configuration yaml file for robot camera calibration is not properly setup.
    """
    if(config_dict["camera"] == "realsense_camera"):
        camera = RealSenseCamera()
    elif(config_dict["camera"] == "ros_camera"):
        try:       
            camera = ROSCamera(image_topic_name = config_dict["ros_camera"]["image_topic_name"],
                            camera_info_topic_name = config_dict["ros_camera"]["camera_info_topic"],
                            init_node = False)

        except Exception as error:
            logger.error(f"Failed to create setup configuration for calibration with error = {error}")
            return 
        except KeyError:
            logger.error(f"config yaml is not properly setup")
            return
    else:
        logger.error(f"you need to provide camera object in config file and also it should already be implemented")
        return
    return camera

def get_tag_pose_collector(config_dict):
    """! Gets the appropriate TagPoseCollector object based on the configuration file for robot camera calibration. 

    @param    config_dict (dict): robot camera calibraton configuration file that is loaded as a dict.

    @return    TagPoseCollector: appropriate TagPoseCollector object based on configuration file.

    @exception    Exception: Failed to create setup configuration for calibration.
    """
    if(config_dict["tag_pose_collector"] == "aruco_board"):    
        try:
            arucoboard_data = ArucoBoardData(dictionary = config_dict["aruco_board"]["dictionary"],
                                            marker_length = config_dict["aruco_board"]["marker_length"],
                                            marker_separation = config_dict["aruco_board"]["marker_separation"],
                                            n_rows = config_dict["aruco_board"]["n_rows"],      
                                            n_cols = config_dict["aruco_board"]["n_cols"])

            tag_pose_collector = ArucoBoardDataCollector(arucoboard_data, debug_detection_image = config_dict["debug_image"])
        except Exception as error:
            logger.error(f"Failed to create setup configuration for calibration with error = {error}")
            return 
    else: 
        logger.error(f"you need to provide tag_pose_collector object in config file and also it should already be implemented")
        return
    return tag_pose_collector

def get_robot_pose_collector(config_dict):
    """! Gets the appropriate RobotPoseCollector object based on the configuration file for robot camera calibration. 

    @param    config_dict (dict): robot camera calibraton configuration file that is loaded as a dict.

    @return    RobotPoseCollector: appropriate RobotPoseCollector object based on configuration file.

    @exception    Exception: Failed to create setup configuration for calibration
    """
    if(config_dict["robot_pose_collector"] == "ros_tf"):
        if(not config_dict["move_robot_automatically"]):
            logger.error(f"Cannot manually collect data if you want to get end-effector pose from a ROS TF tree")
            return
        logger.info("Ensure an active ROS TF of the robot arm is running")
        try:
            robot_pose_collector = ROSRobotPoseCollector(ee_frame = config_dict["ros_tf"]["ee_frame"],
                                                        base_frame = config_dict["ros_tf"]["base_frame"],
                                                        init_node = False)
        except Exception as error:
            logger.error(f"Failed to create setup configuration for calibration with error = {error}")
            return 
    elif(config_dict["robot_pose_collector"] == "zmq"):
        if(config_dict["move_robot_automatically"]):
            logger.error(f"Cannot automatically move robot collect data if you want to get end-effector pose using ZMQ server")
            return        
        logger.info("Ensure the zmq server is running in the realtime computer/docker")
        try:
            assert(config_dict["move_robot_automatically"] == False)
            robot_pose_collector = ZmqRobotPoseCollector(zmq_ip=config_dict["zmq"]["zmq_server_ip"],
                                                zmq_port=config_dict["zmq"]["zmq_server_port"])
        except Exception as error:
            logger.error(f"Failed to create setup configuration for calibration with error = {error}")
            return                                             
    else: 
        logger.error(f"you need to provide robot_pose_collector object in config file and also it should already be implemented")
        return

    return robot_pose_collector

<<<<<<< HEAD
def get_robot_camera_calib_config(file_path):
    """! Gets all approprite objects required for robot camera calibration based on configuration described in YAML file located at "file_path"

    @param    file_path (str): Path to the YAML file of the congiruation file for robot camera calibration. 

    @return    TagPoseCollector: TagPoseCollector object that is used to get the calibration tag's pose in the camera frame.
    @return    RobotPoseCollector: RobotPoseCollector object that is used to get the robot's end-effector's pose in the robot's base frame. 
    @return    Camera: Camera object for the camera to be calibrated with robotarm.
    @return    dict: Dictionary containing the configuration of the robot camera calibration setup.
    """
=======
def get_robot_camera_calib_objects(config_dict):
>>>>>>> 5a20a028

    if(config_dict["only_calibration"]):
        return None, None, None
    
    camera = get_camera(config_dict)
    tag_pose_collector = get_tag_pose_collector(config_dict)
    robot_pose_collector = get_robot_pose_collector(config_dict)
    return tag_pose_collector, robot_pose_collector, camera


    <|MERGE_RESOLUTION|>--- conflicted
+++ resolved
@@ -122,20 +122,16 @@
 
     return robot_pose_collector
 
-<<<<<<< HEAD
-def get_robot_camera_calib_config(file_path):
+def get_robot_camera_calib_config(config_dict):
     """! Gets all approprite objects required for robot camera calibration based on configuration described in YAML file located at "file_path"
 
-    @param    file_path (str): Path to the YAML file of the congiruation file for robot camera calibration. 
+    @param    config_dict (dict): Dictionary with the configuration information for robot camera calibration. 
 
     @return    TagPoseCollector: TagPoseCollector object that is used to get the calibration tag's pose in the camera frame.
     @return    RobotPoseCollector: RobotPoseCollector object that is used to get the robot's end-effector's pose in the robot's base frame. 
     @return    Camera: Camera object for the camera to be calibrated with robotarm.
     @return    dict: Dictionary containing the configuration of the robot camera calibration setup.
     """
-=======
-def get_robot_camera_calib_objects(config_dict):
->>>>>>> 5a20a028
 
     if(config_dict["only_calibration"]):
         return None, None, None
