from typing import Optional
from dataclasses import dataclass
import numpy as np
import cv2
from ._fiducial import Fiducial, ARUCO_DICT
from ..logger import logger


@dataclass 
class ArucoTagData:
    """! DataClass for defining the ArucoTag
    """    
    dictionary: str
    marker_length: float
    tag_id: Optional[int] = 0

class ArucoTag(Fiducial):
    """! Implementation of the abstract Fiducial Class for ArucoTag pattern
    """    
    def __init__(self, aruco_tag_data:ArucoTagData):
<<<<<<< HEAD
        """! ArucoTag Class Constructor

        @param    aruco_tag_data (ArucoTagData): ArucoTagData data class object that defines the parameters of the arucotag pattern.
        """
        Fiducial.__init__(self, "aruco_tag")
=======
        Fiducial.__init__(self, "aruco_tag", aruco_tag_data)
>>>>>>> 5a20a028
        self.create_aruco_tag_detector(aruco_tag_data)
        self.marker_length = aruco_tag_data.marker_length
        self.tag_id = aruco_tag_data.tag_id
    
    def create_aruco_tag_detector(self, aruco_tag_data):
        """! Instantiates aruco_tag detector function to detect aruco marker in the image 

        @param    aruco_tag_data (ArucoTagData): ArucoTagData data class object that defines the parameters of the arucotag pattern
         
        @exception    Exception: KeyError if the requested dictionary doesn't exist in available dictionaries of aruco markers.
        """        
        try:
            dictionary = ARUCO_DICT[aruco_tag_data.dictionary]
        except KeyError:
            logger.error(f"{aruco_tag_data.dictionary} is unknown dictionary.") 

        self.aruco_dict = cv2.aruco.getPredefinedDictionary(dictionary)
        self.aruco_params = cv2.aruco.DetectorParameters()
        self.detector = cv2.aruco.ArucoDetector(self.aruco_dict, self.aruco_params)

    def detect_markers(self, color_image):
        """! Perform aruco marker detection in the image.

        @param    color_image (numpy array): 3 channel RGB image

        @return    numpy array: numpy array of 4 corners for each aruco marker of the arucotag detected in the image
        @return    numpy array: numpy array of ids of the markers corresponding to the 'corners'
        @return    numpy array: contains the imgPoints of those squares whose inner code has not a correct codification. Useful for debugging purposes.
        """
        image_gray = cv2.cvtColor(color_image, cv2.COLOR_BGR2GRAY)
        corners, ids, rejectedImgPoints = self.detector.detectMarkers(image_gray)
        self.refine_corners(image_gray, corners)
        if ids is None:
            logger.error("No corners detected in this image")
            return None, None, None
        if(self.tag_id not in np.squeeze(ids)):
            logger.debug(f"marker with id = {self.tag_id} not found in this image, only ids = {np.squeeze(ids)} are found")
            return None, None, None            
        return corners, ids, rejectedImgPoints        

    def estimate_pose(self, obj_points, img_points, camera):
        """! Estimates pose of the arucotag in the camera frame

        @param    corners (numpy array):  of 4 corners for each aruco marker of the arucotag detected in the image
        @param    obj_points (numpy array): 3D locations of the markers's corners defined in the arucotag's frame
        @param    img_points (numpy array): corresponding 2D locations of the markers' corners in the image
        @param    camera (RGBCamera): Camera Object that has the intrinsics and distortion parameters.

        @return    numpy array: 3x1 angle-axis rotation vector of the arucotag's pose in the camera frame.
        @return    numpy array: 3x1 translation vector of the arucotag's pose in the camera frame.
        """        
        rvec = None
        tvec = None
        retval, rvec, tvec = cv2.solvePnP(obj_points,
                                        img_points,
                                        camera.camera_matrix,
                                        rvec,
                                        tvec)
        return rvec, tvec

    def compute_reprojection_error(self, rvec, tvec, obj_points, img_points, camera):
        """! Computes reprojection error mean and variance from each pair of 2D-3D correspondences

        @param    rvec (numpy array): 3x1 angle-axis rotation vector of the arucotag's pose in the camera frame.
        @param    tvec (numpy array): 3x1 translation vector of the arucotag's pose in the camera frame.
        @param    obj_points (numpy array): 3D locations of the markers's corners defined in the arucotag's frame
        @param    img_points (numpy array): corresponding 2D locations of the markers' corners in the image
        @param    camera (RGBCamera): Camera Object that has the intrinsics and distortion parameters.

        @return    float: reprojection error mean from each pair of 2D-3D correspondences
        @return    float: reprojection error variance from each pair of 2D-3D correspondences
        """        
        errors = []
        for img_point, obj_point in zip(img_points, obj_points):
            proj_img_point, _ = cv2.projectPoints(obj_point,
                                                    rvec, 
                                                    tvec,
                                                    camera.camera_matrix,
                                                    camera.dist_coeffs)
            error = cv2.norm(np.squeeze(img_point), np.squeeze(proj_img_point), cv2.NORM_L2)
            errors.append(error)
        return np.mean(errors), np.var(errors)

    def refine_corners(self, image, corners):
        """! Performs subpixel refinement of the detected corners in the image. Refined subpixel values are stored in 'corners' variable. 

        @param    image (numpy array): 1 channel grayscale image
        @param    corners (numpy array): numpy array of 4 corners for each aruco marker of the arucotag detected in the image
        """        
        winSize = [5, 5]
        zeroZone = [-1, -1]
        criteria = (cv2.TERM_CRITERIA_EPS + cv2.TermCriteria_COUNT, 30, 0.001)
        for corner in corners: 
            cv2.cornerSubPix(image, corner, winSize, zeroZone, criteria)
    
    def get_matched_object_points(self, corners):
        """! Get the corresponding 3D locations of the markers' corners defined in the arucotag's frame

        @param    corners (numpy array):  of 4 corners for each aruco marker of the arucotag detected in the image
        @param    ids (list): list of ids corresponding to 4 corners in the corners variable

        @return    numpy array: 3D locations of the markers's corners defined in the arucotag's frame
        @return    numpy array: corresponding 2D locations of the markers' corners in the image
        """        
        obj_points = np.array([[-self.marker_length/2.0, self.marker_length/2.0, 0.0],
                    [self.marker_length/2.0, self.marker_length/2.0, 0.0],
                    [self.marker_length/2.0, -self.marker_length/2.0, 0.0],
                    [-self.marker_length/2.0, -self.marker_length/2.0, 0.0]], dtype=np.float32)
        return obj_points, np.squeeze(corners)

    def draw_detections(self, color_image, corners):
        """! Draw detections of the markers in the color image

        @param    color_image (numpy array): 3 channel RGB image on which the detections will be drawn
        @param    corners (numpy array): 2D locations of all the corners detected in the image

        @return    numpy array: 3 channel RGB image which has markers detections drawn on it.
        """        
        cv2.aruco.drawDetectedMarkers(color_image, corners, borderColor=(0, 0, 255))
        return color_image
        
    def draw_estimated_frame(self, color_image, camera, rvec, tvec):
        """! Draws a frame of the aructag's frame based on its estimated pose in the camera frame.

        @param    color_image (numpy array): 3 channel RGB image on which the detections will be drawn
        @param    camera (Camera): Camera Object that has the intrinsics and distortion parameters.
        @param    rvec (numpy array): 3x1 angle-axis rotation vector of the arucotag's pose in the camera frame.
        @param    tvec (numpy array): 3x1 translation vector of the arucotag's pose in the camera frame.

        @return    numpy array: 3 channel RGB image which has aructag's estimated frame drawn on it.
        """        
        cv2.drawFrameAxes(color_image, camera.camera_matrix, camera.dist_coeffs, rvec, tvec, 0.1)
        return color_image
                                                <|MERGE_RESOLUTION|>--- conflicted
+++ resolved
@@ -18,15 +18,11 @@
     """! Implementation of the abstract Fiducial Class for ArucoTag pattern
     """    
     def __init__(self, aruco_tag_data:ArucoTagData):
-<<<<<<< HEAD
         """! ArucoTag Class Constructor
 
         @param    aruco_tag_data (ArucoTagData): ArucoTagData data class object that defines the parameters of the arucotag pattern.
         """
-        Fiducial.__init__(self, "aruco_tag")
-=======
         Fiducial.__init__(self, "aruco_tag", aruco_tag_data)
->>>>>>> 5a20a028
         self.create_aruco_tag_detector(aruco_tag_data)
         self.marker_length = aruco_tag_data.marker_length
         self.tag_id = aruco_tag_data.tag_id
