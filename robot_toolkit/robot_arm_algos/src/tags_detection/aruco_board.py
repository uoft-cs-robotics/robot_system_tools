from typing import Optional
from dataclasses import dataclass
import numpy as np
import cv2 
from ._fiducial import Fiducial, ARUCO_DICT
from ..camera.camera import RGBCamera
from ..logger import logger

@dataclass
class ArucoBoardData:
    """! DataClass for defining the ArucoBoard

    @param    dictionary (str): defines the dictionary of the aruco marker 
    @param    marker_length (float): edge length of the square aruco marker in meters
    @param    marker_separation (float): distance between two square aruco markers in the board
    @param    n_rows (int): number of rows of aruco markers in the board 
    @param    n_cols (int): number of columns of aruco markers in the board
    @param    ids(list, Optional): You can specify the ID of the markers to be rendered in the ArucoBoard.Defaults to None
    """
    dictionary: str
    marker_length: float
    marker_separation: float 
    n_rows: int
    n_cols: int
    ids: Optional[list] = None

class ArucoBoard(Fiducial):
    """! Implementation of the abstract Fiducial Class for ArucoBoard pattern
    """
    def __init__(self, aruco_board_data:ArucoBoardData):
<<<<<<< HEAD
        """! ArucoBoard Class Constructor

        @param    aruco_board_data (ArucoBoardData): ArucoBoardData data class object that defines the parameters of the arucoboard pattern
        """
        Fiducial.__init__(self, "aruco_board")
=======
        Fiducial.__init__(self, "aruco_board", aruco_board_data)
>>>>>>> 5a20a028
        self.create_aruco_board_detector(aruco_board_data)

    def create_aruco_board_detector(self, aruco_board_data):
        """! Instantiates aruco_board detector function to detect aruco board in the image 

        @param    aruco_board_data (ArucoBoardData): ArucoBoardData data class object that defines the parameters of the arucoboard pattern

        @exception    Exception: KeyError if the requested dictionary doesn't exist in available dictionaries of aruco markers.
        """
        try:
            dictionary = ARUCO_DICT[aruco_board_data.dictionary]
        except KeyError:
            logger.error(f"{aruco_board_data.dictionary} is unknown dictionary.")

        self.aruco_dict = cv2.aruco.getPredefinedDictionary(dictionary)
        
        if aruco_board_data.ids is not None:
            logger.info("IDs:", np.array(aruco_board_data.ids))
            self.board = cv2.aruco.GridBoard((aruco_board_data.n_rows, aruco_board_data.n_cols), 
                                            aruco_board_data.marker_length, 
                                            aruco_board_data.marker_separation, 
                                            self.aruco_dict,
                                            ids = np.array(aruco_board_data.ids))
        else:
            self.board = cv2.aruco.GridBoard((aruco_board_data.n_rows, aruco_board_data.n_cols), 
                                            aruco_board_data.marker_length, 
                                            aruco_board_data.marker_separation, 
                                            self.aruco_dict)            
        self.aruco_params = cv2.aruco.DetectorParameters()
        self.detector = cv2.aruco.ArucoDetector(self.aruco_dict, 
                                                self.aruco_params)
        self.fiducial_data = aruco_board_data
    
    def refine_corners(self, image, corners):
<<<<<<< HEAD
        """! Performs subpixel refinement of the detected corners in the image. Refined subpixel values are stored in 'corners' variable. 

        @param    image (numpy array): 1 channel grayscale image
        @param    corners (numpy array): numpy array of 4 corners for each aruco marker of the arucoboard detected in the image
        """
        winSize = [5, 5]
=======
        winSize = [5, 2]
>>>>>>> 5a20a028
        zeroZone = [-1, -1]
        criteria = (cv2.TERM_CRITERIA_EPS + cv2.TermCriteria_COUNT, 30, 0.001)
        for corner in corners: 
            cv2.cornerSubPix(image, corner, winSize, zeroZone, criteria)

    def detect_markers(self, color_image):
        """!
        Performs aruco markers detection in the input image 

        @param    color_image (numpy array): 3 channel RGB image

        @return    numpy array: 4 corners for each aruco marker of the arucoboard detected in the image
        @return    numpy array: ids of the markers corresponding to the 'corners'
        @return    numpy array: contains the imgPoints of those squares whose inner code has not a correct codification. Useful for debugging purposes.
        """
        image_gray = cv2.cvtColor(color_image, cv2.COLOR_BGR2GRAY)
        corners, ids, rejectedImgPoints = self.detector.detectMarkers(image_gray)
        self.refine_corners(image_gray, corners)
        if ids is None:
            # logger.error("No corners detected in this image")
            return None, None, None
        return corners, ids, rejectedImgPoints
        
    def get_matched_object_points(self, corners, ids):
        """! Get the corresponding 3D locations of the markers' corners defined in the arucoboard's frame

        @param    corners (numpy array):  of 4 corners for each aruco marker of the arucoboard detected in the image
        @param    ids (list): list of ids corresponding to 4 corners in the corners variable

        @return    numpy array: 3D locations of the markers's corners defined in the arucoboard's frame
        @return    numpy array: corresponding 2D locations of the markers' corners in the image
        """
        obj_points = None; img_points = None
        obj_points, img_points = self.board.matchImagePoints(corners, 
                                                            ids, 
                                                            obj_points, 
                                                            img_points)
        return obj_points, img_points          

    def estimate_pose(corners, obj_points, img_points, camera:RGBCamera):
        """! Estimates pose of the arucoboard in the camera frame

        @param    corners (numpy array):  of 4 corners for each aruco marker of the arucoboard detected in the image
        @param    obj_points (numpy array): 3D locations of the markers's corners defined in the arucoboard's frame
        @param    img_points (numpy array): corresponding 2D locations of the markers' corners in the image
        @param    camera (RGBCamera): Camera Object that has the intrinsics and distortion parameters.

        @return    numpy array: 3x1 angle-axis rotation vector of the arucoboard's pose in the camera frame.
        @return    numpy array: 3x1 translation vector of the arucoboard's pose in the camera frame.
        """
        rvec = None
        tvec = None
        retval, rvec, tvec = cv2.solvePnP(obj_points, 
                                        img_points, 
                                        camera.camera_matrix, 
                                        rvec, 
                                        tvec)
        return rvec, tvec


    def compute_reprojection_error(self, rvec, tvec, obj_points, img_points, camera):
        """! Computes reprojection error mean and variance from each pair of 2D-3D correspondences

        @param    rvec (numpy array): 3x1 angle-axis rotation vector of the arucoboard's pose in the camera frame.
        @param    tvec (numpy array): 3x1 translation vector of the arucoboard's pose in the camera frame.
        @param    obj_points (numpy array): 3D locations of the markers's corners defined in the arucoboard's frame
        @param    img_points (numpy array): corresponding 2D locations of the markers' corners in the image
        @param    camera (RGBCamera): Camera Object that has the intrinsics and distortion parameters.

        @return    float: reprojection error mean from each pair of 2D-3D correspondences
        @return    float: reprojection error variance from each pair of 2D-3D correspondences
        """
        errors = []  
        for img_point, obj_point in zip(img_points, obj_points):
            proj_img_point, _ = cv2.projectPoints(obj_point,
                                                rvec,
                                                tvec,
                                                camera.camera_matrix,
                                                camera.dist_coeffs) 
            error = cv2.norm(np.squeeze(img_point), np.squeeze(proj_img_point), cv2.NORM_L2)     
            errors.append(error)
        return np.mean(errors), np.var(errors)           

    def draw_detections(self, color_image, corners):
        """! Draw detections of the markers in the color image

        @param    color_image (numpy array): 3 channel RGB image on which the detections will be drawn
        @param    corners (numpy array): 2D locations of all the corners detected in the image

        @return numpy array: 3 channel RGB image which has markers detections drawn on it.
        """
        cv2.aruco.drawDetectedMarkers(color_image, corners, borderColor=(0, 0, 255))
        return color_image
        
    def draw_estimated_frame(self, color_image, camera, rvec, tvec):
        """! Draws a frame of the arucboard's frame based on its estimated pose in the camera frame.

        @param color_image (numpy array): 3 channel RGB image on which the detections will be drawn
        @param    camera (Camera): Camera Object that has the intrinsics and distortion parameters.
        @param    rvec (numpy array): 3x1 angle-axis rotation vector of the arucoboard's pose in the camera frame.
        @param    tvec (numpy array): 3x1 translation vector of the arucoboard's pose in the camera frame.

        @return    numpy array: 3 channel RGB image which has arucboard's estimated frame drawn on it.
        """
        cv2.drawFrameAxes(color_image, camera.camera_matrix, camera.dist_coeffs, rvec, tvec, 0.1)
        return color_image

                                      <|MERGE_RESOLUTION|>--- conflicted
+++ resolved
@@ -28,15 +28,11 @@
     """! Implementation of the abstract Fiducial Class for ArucoBoard pattern
     """
     def __init__(self, aruco_board_data:ArucoBoardData):
-<<<<<<< HEAD
         """! ArucoBoard Class Constructor
 
         @param    aruco_board_data (ArucoBoardData): ArucoBoardData data class object that defines the parameters of the arucoboard pattern
         """
-        Fiducial.__init__(self, "aruco_board")
-=======
         Fiducial.__init__(self, "aruco_board", aruco_board_data)
->>>>>>> 5a20a028
         self.create_aruco_board_detector(aruco_board_data)
 
     def create_aruco_board_detector(self, aruco_board_data):
@@ -71,16 +67,12 @@
         self.fiducial_data = aruco_board_data
     
     def refine_corners(self, image, corners):
-<<<<<<< HEAD
         """! Performs subpixel refinement of the detected corners in the image. Refined subpixel values are stored in 'corners' variable. 
 
         @param    image (numpy array): 1 channel grayscale image
         @param    corners (numpy array): numpy array of 4 corners for each aruco marker of the arucoboard detected in the image
         """
         winSize = [5, 5]
-=======
-        winSize = [5, 2]
->>>>>>> 5a20a028
         zeroZone = [-1, -1]
         criteria = (cv2.TERM_CRITERIA_EPS + cv2.TermCriteria_COUNT, 30, 0.001)
         for corner in corners: 
