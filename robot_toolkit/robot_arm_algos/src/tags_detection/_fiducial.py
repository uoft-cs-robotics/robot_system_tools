from dataclasses import dataclass
import numpy as np
from abc import ABC, abstractmethod
import cv2
from ..camera.camera import RGBCamera

@dataclass
class TagDetection:
    """!
    DataClass containing information pertaining to fiducial marker detection in the image. reproj_error_mean is the mean reprojection error of all the markers in a board and reproj_error_variance is its variance. 
    matched_obj_pts and matched_img_pts are the 3D locations of the corners of each marker in the tag's coordinate frame and its corresponding 2D location in the image respectively. 
    """    
    reproj_error_mean: float
    reproj_error_variance: float
    matched_obj_pts: np.ndarray
    matched_img_pts: np.ndarray

class Fiducial(ABC):
<<<<<<< HEAD
    """!
    Abstract Class that needs to be implemented for all types of fiducial marker patterns
    """
    def __init__(self, marker_type):
        """!Fiducial Class Constructor 

		@param	marker_type (str): Name of the type of fiducial marker pattern
		"""
=======
    def __init__(self, marker_type, fiducial_data):
>>>>>>> 5a20a028
        self.fiducial_type = marker_type
        self.fiducial_data = fiducial_data
    
    @abstractmethod
    def detect_markers(self, color_image):
        """! Detects the fiducial markers in the RGB image

		@param	color_image (numpy array): 3 channel numpy matrix of the RGB image
		"""
        pass
    
    @abstractmethod
    def estimate_pose(self, img_points, 
							obj_points, 
							camera:RGBCamera):
        """! Estimates the pose of the fiducial pattern with respect to the camera frame
        
		@param	img_points (numpy array): 2D locations of the fiducial marker's corners in the image.
		@param	obj_points (numpy array): corresponding 3D locations of the fiducial marker's corners in the fiducial marker's frame of reference.
		@param	camera (RGBCamera): Camera object that contains the intrinsics and lens distortion parameters
		"""
        pass

    @abstractmethod
    def compute_reprojection_error(self, rvec, 
										tvec, 
										obj_points, 
										img_points, 
										camera:RGBCamera):
        """! Computes reprojection error for the estimated pose of the fiducial marker using the fiducial markers detection in the image and its corresponding 3D location in the fiducial marker frame. 

		@param	rvec (numpy array): 3x1 angle axis rotation vector of the fiducial marker's pose
		@param	tvec (numpy array): 3x1 translation vector of the fiducial marker's pose
		@param	img_points (numpy array): 2D locations of the fiducial marker's corners in the image.
		@param	obj_points (numpy array): corresponding 3D locations of the fiducial marker's corners in the fiducial marker's frame of reference.
		@param	camera (RGBCamera): Camera object that contains the intrinsics and lens distortion parameters
		"""
        pass	


ARUCO_DICT = {
	"DICT_4X4_50": cv2.aruco.DICT_4X4_50,
	"DICT_4X4_100": cv2.aruco.DICT_4X4_100,
	"DICT_4X4_250": cv2.aruco.DICT_4X4_250,
	"DICT_4X4_1000": cv2.aruco.DICT_4X4_1000,
	"DICT_5X5_50": cv2.aruco.DICT_5X5_50,
	"DICT_5X5_100": cv2.aruco.DICT_5X5_100,
	"DICT_5X5_250": cv2.aruco.DICT_5X5_250,
	"DICT_5X5_1000": cv2.aruco.DICT_5X5_1000,
	"DICT_6X6_50": cv2.aruco.DICT_6X6_50,
	"DICT_6X6_100": cv2.aruco.DICT_6X6_100,
	"DICT_6X6_250": cv2.aruco.DICT_6X6_250,
	"DICT_6X6_1000": cv2.aruco.DICT_6X6_1000,
	"DICT_7X7_50": cv2.aruco.DICT_7X7_50,
	"DICT_7X7_100": cv2.aruco.DICT_7X7_100,
	"DICT_7X7_250": cv2.aruco.DICT_7X7_250,
	"DICT_7X7_1000": cv2.aruco.DICT_7X7_1000
}

# for april tag
# https://pyimagesearch.com/2020/12/28/determining-aruco-marker-type-with-opencv-and-python/<|MERGE_RESOLUTION|>--- conflicted
+++ resolved
@@ -16,18 +16,16 @@
     matched_img_pts: np.ndarray
 
 class Fiducial(ABC):
-<<<<<<< HEAD
     """!
     Abstract Class that needs to be implemented for all types of fiducial marker patterns
     """
-    def __init__(self, marker_type):
+    def __init__(self, marker_type, fiducial_data):
         """!Fiducial Class Constructor 
 
 		@param	marker_type (str): Name of the type of fiducial marker pattern
-		"""
-=======
-    def __init__(self, marker_type, fiducial_data):
->>>>>>> 5a20a028
+		@param fiducial_data (depends on the fiducial type): Data related to the fiducial markers
+  		"""
+
         self.fiducial_type = marker_type
         self.fiducial_data = fiducial_data
     
