import numpy as np
import cv2
import tf.transformations as tf_utils
from ._calibration_data_utils import read_calibration_data_from_file, tf_from_rvectvec, error_rot_trans, solvers
from ..logger import logger

<<<<<<< HEAD
solvers = {"HAND_EYE_ANDREFF": cv2.CALIB_HAND_EYE_ANDREFF,
            "HAND_EYE_DANIILIDIS": cv2.CALIB_HAND_EYE_DANIILIDIS,
            "HAND_EYE_HORAUD": cv2.CALIB_HAND_EYE_HORAUD,  
            "HAND_EYE_PARK": cv2.CALIB_HAND_EYE_PARK,
            "HAND_EYE_TSAI": cv2.CALIB_HAND_EYE_TSAI}     
=======

>>>>>>> 5a20a028

class CalibrationSolver:
    """! Class that is responsible to solve the robot camera calibration problem by solving AX = XB system of equations. Uses Solvers implemented in OpenCV 
    """
    def __init__(self, calib_data_file_name, flag_camera_in_hand=True):
        """! CalibrationSolver Class Constructor

        @param    calib_data_file_name (str): Path to the file where calibration pose data are stored
        @param    flag_camera_in_hand (bool, optional): Is the camera attached to the robot's hand or to its environment. Defaults to True.
        """
        self.calib_solver_data = read_calibration_data_from_file(calib_data_file_name, 
                                                            flag_camera_in_hand)
        self.A_rvecs = [self.calib_solver_data.As[i][0] for i in range(len(self.calib_solver_data.As))]
        self.A_tvecs = [self.calib_solver_data.As[i][1] for i in range(len(self.calib_solver_data.As))]
        self.B_rvecs = [self.calib_solver_data.Bs[i][0] for i in range(len(self.calib_solver_data.Bs))]
        self.B_tvecs = [self.calib_solver_data.Bs[i][1] for i in range(len(self.calib_solver_data.Bs))]
        self.solvers = solvers                                                             
        pass

    def run_calibration_solver(self, solver_name):
        """! Runs the calibration solver on the collected robot end-effector and calibration tag pose data

        @param    solver_name (str): Name of the solver in OpenCV to be used for calibration
             
        @return    numpy array: 4x4 transformation matrix of the camera frame in the end-effector frame(for camera in hand case) or in the robot's base frame(for camera in the environment case)
        """
        if(solver_name not in list(self.solvers.keys())):
            logger.error("Invalid robot camera calibration solver requested")
            return 

        output_rvec, output_tvec = cv2.calibrateHandEye(self.A_rvecs,
                                                        self.A_tvecs,
                                                        self.B_rvecs,
                                                        self.B_tvecs,
                                                        method=self.solvers[solver_name])
        output_tf = tf_from_rvectvec(output_rvec, output_tvec)
        # """(rot_error_mean, rot_error_var), (trans_error_mean, trans_error_var)""" 
        # rot_error_var = trans_error_var = 0.0
        (rot_error_mean, rot_error_var) , (trans_error_mean, trans_error_var) = self.compute_calibration_error_fulldataset(output_tf)
        logger.debug(f"Output of calibration for solver: {solver_name} is: {output_tf}")
        logger.debug(f"This yields rotation error (mean, variance) in degrees = ({rot_error_mean},{rot_error_var})")
        logger.debug(f"This yields translation error (mean, variance) in cms - ({trans_error_mean},{trans_error_var})")
        return output_tf        
    

    
    def run_calibration_all_solvers(self,):
        """! Runs Calibration on all available AX = XB solvers in OpenCV 

        @return    tuple list: a list of tuples of (4x4 calibration matrix output, solver name) for all OpenCV AX = XB solvers
        """
        out = []
        for solver_name, _ in self.solvers.items():
            out.append((self.run_calibration_solver(solver_name), solver_name))
        return out
      
    def compute_calibration_error_fulldataset(self, output_tf):
        """!
        Computes Calibration error by computing AX - XB where X is the output of calibration solver for AX = XB. 
        AX - XB will be a transformation matrix and its rotation as euler angles in degrees and translation in cms are reported 
        with mean and variance in error computed with all A's and B's from the calibration pose data. 

        @param    output_tf (numpy array): 4x4 Transformation matrix output from the calibration solver. 

        @return    tuple: (mean rotation error in degrees , variance rotation error in degrees), (mean translation error in cms, variance translation error in cms))
        """
        indices = range(len(self.calib_solver_data.As_tf))
        pairs = [(a, b) for idx, a in enumerate(indices) for b in indices[idx + 1:]]
        rot_errors = []
        trans_errors = []
        for pair in pairs:
            A = np.matmul(np.linalg.inv(self.calib_solver_data.As_tf[pair[0]]),
                        self.calib_solver_data.As_tf[pair[1]])
            AX = np.matmul(A, output_tf)
            B = np.matmul(self.calib_solver_data.Bs_tf[pair[0]],
                        np.linalg.inv(self.calib_solver_data.Bs_tf[pair[1]]))
            XB = np.matmul(output_tf, B)
            rot_error, trans_error = error_rot_trans(AX, XB)
            rot_errors.append(rot_error); trans_errors.append(trans_error)
        return (np.mean(rot_errors, axis = 0), np.var(rot_errors, axis = 0)), \
                (np.mean(trans_errors, axis = 0), np.var(trans_errors, axis = 0))

    # def compute_calibration_error_fulldataset(self, output_tf):
    #     indices = range(len(self.calib_solver_data.As_tf))
    #     pairs = [(a, b) for idx, a in enumerate(indices) for b in indices[idx + 1:]]
    #     rot_error = 0.0 
    #     trans_error = 0.0
    #     for pair in pairs:
    #         A = np.matmul(np.linalg.inv(self.calib_solver_data.As_tf[pair[0]]),
    #                     self.calib_solver_data.As_tf[pair[1]])
    #         AX = np.matmul(A, output_tf)
    #         B = np.matmul(self.calib_solver_data.Bs_tf[pair[0]],
    #                         np.linalg.inv(self.calib_solver_data.Bs_tf[pair[1]]))
    #         XB = np.matmul(output_tf, B)
    #         AXrpy = np.array(tf_utils.euler_from_matrix(AX))
    #         XBrpy = np.array(tf_utils.euler_from_matrix(XB))
    #         rot_error += np.linalg.norm(AXrpy-XBrpy)*(180.00/np.pi)# converts errors to degrees
    #         trans_error += 100.00*np.linalg.norm(AX[:3, 3]-XB[:3, 3])# convert errors to cm

    #     return  trans_error / len(pairs), rot_error / len(pairs)

""" 
todo run ransac
"""<|MERGE_RESOLUTION|>--- conflicted
+++ resolved
@@ -4,15 +4,12 @@
 from ._calibration_data_utils import read_calibration_data_from_file, tf_from_rvectvec, error_rot_trans, solvers
 from ..logger import logger
 
-<<<<<<< HEAD
 solvers = {"HAND_EYE_ANDREFF": cv2.CALIB_HAND_EYE_ANDREFF,
             "HAND_EYE_DANIILIDIS": cv2.CALIB_HAND_EYE_DANIILIDIS,
             "HAND_EYE_HORAUD": cv2.CALIB_HAND_EYE_HORAUD,  
             "HAND_EYE_PARK": cv2.CALIB_HAND_EYE_PARK,
             "HAND_EYE_TSAI": cv2.CALIB_HAND_EYE_TSAI}     
-=======
 
->>>>>>> 5a20a028
 
 class CalibrationSolver:
     """! Class that is responsible to solve the robot camera calibration problem by solving AX = XB system of equations. Uses Solvers implemented in OpenCV 
